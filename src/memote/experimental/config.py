# -*- coding: utf-8 -*-

# Copyright 2017 Novo Nordisk Foundation Center for Biosustainability,
# Technical University of Denmark.
#
# Licensed under the Apache License, Version 2.0 (the "License");
# you may not use this file except in compliance with the License.
# You may obtain a copy of the License at
#
#     http://www.apache.org/licenses/LICENSE-2.0
#
# Unless required by applicable law or agreed to in writing, software
# distributed under the License is distributed on an "AS IS" BASIS,
# WITHOUT WARRANTIES OR CONDITIONS OF ANY KIND, either express or implied.
# See the License for the specific language governing permissions and
# limitations under the License.

"""Provide a YAML parser for experiment configuration files."""

from __future__ import absolute_import

import json
import logging
from io import open
from math import isnan
from os.path import dirname, isabs, join

from importlib_resources import open_text
from jsonschema import Draft4Validator
from ruamel.yaml import YAML
from six import iteritems

from memote.experimental.essentiality import EssentialityExperiment
from memote.experimental.growth import GrowthExperiment
from memote.experimental.medium import Medium


__all__ = ("ExperimentConfiguration",)

LOGGER = logging.getLogger(__name__)
yaml = YAML(typ="safe")


class ExperimentConfiguration(object):
    """Represent an experimental configuration."""

    with open_text(
        "memote.experimental.schemata", "configuration.json", encoding="utf-8"
    ) as file_handle:
        SCHEMA = json.load(file_handle)

    def __init__(self, filename, **kwargs):
        """
        Load and validate an experiment configuration file.

        Parameters
        ----------
        filename : str or pathlib.Path
            The location of the configuration file.

        """
        super(ExperimentConfiguration, self).__init__(**kwargs)
        with open(filename) as file_h:
            self.config = yaml.load(file_h)
        self._base = dirname(filename)
        self.media = dict()
        self.essentiality = dict()
        self.growth = dict()

    def load(self, model):
        """
        Load all information from an experimental configuration file.

        Parameters
        ----------
        model : cobra.Model
            The metabolic model under investigation.

        """
        self.load_medium(model)
        self.load_essentiality(model)
        self.load_growth(model)
        # self.load_experiment(config.config.get("growth"), model)
        return self

    def validate(self):
        """Validate the configuration file."""
        validator = Draft4Validator(self.SCHEMA)
        if not validator.is_valid(self.config):
            for err in validator.iter_errors(self.config):
                LOGGER.error(str(err.message))
            validator.validate(self.config)

    def load_medium(self, model):
        """Load and validate all media."""
        media = self.config.get("medium")
        if media is None:
            return
        definitions = media.get("definitions")
        if definitions is None or len(definitions) == 0:
            return
        path = self.get_path(media, join("data", "experimental", "media"))
        for medium_id, medium in iteritems(definitions):
            if medium is None:
                medium = dict()
            filename = medium.get("filename")
            if filename is None:
                filename = join(path, "{}.csv".format(medium_id))
            elif not isabs(filename):
                filename = join(path, filename)
            tmp = Medium(identifier=medium_id, obj=medium, filename=filename)
            tmp.load()
            tmp.validate(model)
            self.media[medium_id] = tmp

    def load_essentiality(self, model):
        """Load and validate all data files."""
        data = self.config.get("essentiality")
        if data is None:
            return
        experiments = data.get("experiments")
        if experiments is None or len(experiments) == 0:
            return
        path = self.get_path(data, join("data", "experimental", "essentiality"))
        minimal_growth_rate = self.get_minimal_growth_rate(model)
        for exp_id, exp in iteritems(experiments):
            if exp is None:
                exp = dict()
            filename = exp.get("filename")
            if filename is None:
                filename = join(path, "{}.csv".format(exp_id))
            elif not isabs(filename):
                filename = join(path, filename)
            experiment = EssentialityExperiment(
                identifier=exp_id,
                obj=exp,
                filename=filename,
                minimal_growth_rate=minimal_growth_rate,
            )
            if experiment.medium is not None:
                assert (
                    experiment.medium in self.media
                ), "Experiment '{}' has an undefined medium '{}'.".format(
                    exp_id, experiment.medium
                )
                experiment.medium = self.media[experiment.medium]
            experiment.load()
            experiment.validate(model)
            self.essentiality[exp_id] = experiment

    def load_growth(self, model):
        """Load and validate all data files."""
        data = self.config.get("growth")
        if data is None:
            return
        experiments = data.get("experiments")
        if experiments is None or len(experiments) == 0:
            return
        path = self.get_path(data, join("data", "experimental", "growth"))
        minimal_growth_rate = self.get_minimal_growth_rate(model)
        for exp_id, exp in iteritems(experiments):
            if exp is None:
                exp = dict()
            filename = exp.get("filename")
            if filename is None:
                filename = join(path, "{}.csv".format(exp_id))
            elif not isabs(filename):
                filename = join(path, filename)
            growth = GrowthExperiment(
                identifier=exp_id,
                obj=exp,
                filename=filename,
                minimal_growth_rate=minimal_growth_rate,
            )
            if growth.medium is not None:
                assert (
                    growth.medium in self.media
<<<<<<< HEAD
                ), "Growth-experiment '{}' has an undefined medium '{}'." "".format(
=======
                ), "Growth-experiment '{}' has an undefined medium '{}'.".format(
>>>>>>> a5e62e6c
                    exp_id, growth.medium
                )
                growth.medium = self.media[growth.medium]
            growth.load()
            growth.validate(model)
            self.growth[exp_id] = growth

    def get_path(self, obj, default):
        """Return a relative or absolute path to experimental data."""
        path = obj.get("path")
        if path is None:
            path = join(self._base, default)
        if not isabs(path):
            path = join(self._base, path)
        return path

    def get_minimal_growth_rate(self, model, threshold=0.1):
        """Calculate min growth default value or return input value.

        This value is used to determine if a model is capable of growth under
        certain experimental conditions.

        Parameters
        ----------
        model : cobra.Model
        threshold : float, optional
            If no input is provided by the user the default value is set to a
            coefficient `threshold` times the growth under default constraints
            (default: 0.1).

        """
        minimal_growth_rate = self.config.get("minimal_growth_rate")
        if minimal_growth_rate is None:
            minimal_growth_rate = model.slim_optimize() * threshold
            if isnan(minimal_growth_rate):
                LOGGER.error(
                    "Threshold set to {} due to infeasible "
                    "solution (NaN produced) with default "
                    "constraints.".format(model.tolerance)
                )
                minimal_growth_rate = model.tolerance
        return minimal_growth_rate<|MERGE_RESOLUTION|>--- conflicted
+++ resolved
@@ -175,11 +175,7 @@
             if growth.medium is not None:
                 assert (
                     growth.medium in self.media
-<<<<<<< HEAD
-                ), "Growth-experiment '{}' has an undefined medium '{}'." "".format(
-=======
                 ), "Growth-experiment '{}' has an undefined medium '{}'.".format(
->>>>>>> a5e62e6c
                     exp_id, growth.medium
                 )
                 growth.medium = self.media[growth.medium]
