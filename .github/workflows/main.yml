--- conflicted
+++ resolved
@@ -20,11 +20,7 @@
       fail-fast: false
       matrix:
         os: [ubuntu-latest, macos-latest, windows-latest]
-<<<<<<< HEAD
-        python-version: [3.8, 3.9, '3.10']
-=======
         python-version: ["3.8", "3.9", "3.10", "3.11"]
->>>>>>> 3687f373
 
     steps:
     - uses: actions/checkout@v2
